\documentclass[letterpaper,USenglish,cleveref, autoref, thm-restate]{lipics-v2021}
%This is a template for producing LIPIcs articles.
%See lipics-v2021-authors-guidelines.pdf for further information.
%for A4 paper format use option "a4paper", for US-letter use option "letterpaper"
%for british hyphenation rules use option "UKenglish", for american hyphenation rules use option "USenglish"
%for section-numbered lemmas etc., use "numberwithinsect"
%for enabling cleveref support, use "cleveref"
%for enabling autoref support, use "autoref"
%for anonymousing the authors (e.g. for double-blind review), add "anonymous"
%for enabling thm-restate support, use "thm-restate"
%for enabling a two-column layout for the author/affilation part (only applicable for > 6 authors), use "authorcolumns"
%for producing a PDF according the PDF/A standard, add "pdfa"

%\pdfoutput=1 %uncomment to ensure pdflatex processing (mandatatory e.g. to submit to arXiv)
%\hideLIPIcs  %uncomment to remove references to LIPIcs series (logo, DOI, ...), e.g. when preparing a pre-final version to be uploaded to arXiv or another public repository

%\graphicspath{{./graphics/}}%helpful if your graphic files are in another directory

\usepackage{amsmath}
\usepackage{tikz}
\usepackage{pgfplots}
\usepackage{booktabs}
\usepackage{hyperref}

\newcommand{\pand}{\mathbin{\land^{\sf p}}}
\newcommand{\por}{\mathbin{\lor^{\sf p}}}
\DeclareMathOperator*{\Pand}{\bigwedge^{\sf p}}
\DeclareMathOperator*{\Por}{\bigvee^{\sf p}}
\newcommand{\boolnot}{\neg}
\newcommand{\tautology}{\top}
\newcommand{\nil}{\bot}
\newcommand{\obar}[1]{\overline{#1}}
\newcommand{\oneminus}{{\sim}}
\newcommand{\lit}{\ell}

\newcommand{\varset}{X}
\newcommand{\exvarset}{Z}
\newcommand{\dependencyset}{{\cal D}}
\newcommand{\litset}{{\cal L}}
\newcommand{\ring}{{\cal R}}
\newcommand{\dset}{{\cal A}}
\newcommand{\rep}{\textbf{R}}
\newcommand{\radd}{+}
\newcommand{\rmul}{\times}
\newcommand{\addident}{\textbf{0}}
\newcommand{\mulident}{\textbf{1}}
\newcommand{\imply}{\Rightarrow}
\newcommand{\ifandonlyif}{\Leftrightarrow}
\newcommand{\drational}{\mathbb{Q}_{2,5}}

\newcommand{\assign}{\alpha}
\newcommand{\passign}{\rho}
\newcommand{\lassign}{\beta}
\newcommand{\uassign}{{\cal U}}
\newcommand{\modelset}{{\cal M}}

\newcommand{\indegree}{\textrm{indegree}}
\newcommand{\outdegree}{\textrm{outdegree}}
\newcommand{\validate}{\textsf{validate}}
\newcommand{\prov}{\textrm{Prov}}
\newcommand{\inputformula}{\phi_I}
\newcommand{\pogformula}{\phi_P}

\newcommand{\makenode}[1]{\mathbf{#1}}
\newcommand{\nodeu}{\makenode{u}}
\newcommand{\nodev}{\makenode{v}}
\newcommand{\nodes}{\makenode{s}}
\newcommand{\nodep}{\makenode{p}}
\newcommand{\noder}{\makenode{r}}

\newcommand{\simplify}[2]{#1|_{#2}}

\newcommand{\progname}[1]{\textsc{#1}}
\newcommand{\dfour}{\progname{D4}}
\newcommand{\Dfour}{\progname{D4}}
\newcommand{\cadical}{\progname{CaDiCal}}
\newcommand{\dtrim}{\progname{drat-trim}}

\definecolor{redorange}{rgb}{0.878431, 0.235294, 0.192157}
\definecolor{lightblue}{rgb}{0.552941, 0.72549, 0.792157}
\definecolor{clearyellow}{rgb}{0.964706, 0.745098, 0}
\definecolor{clearorange}{rgb}{0.917647, 0.462745, 0}
\definecolor{mildgray}{rgb}{0.54902, 0.509804, 0.47451}
\definecolor{softblue}{rgb}{0.643137, 0.858824, 0.909804}
\definecolor{bluegray}{rgb}{0.141176, 0.313725, 0.603922}
\definecolor{lightgreen}{rgb}{0.709804, 0.741176, 0}
\definecolor{darkgreen}{rgb}{0.152941, 0.576471, 0.172549}
\definecolor{redpurple}{rgb}{0.835294, 0, 0.196078}
\definecolor{midblue}{rgb}{0, 0.592157, 0.662745}
\definecolor{clearpurple}{rgb}{0.67451, 0.0784314, 0.352941}
\definecolor{browngreen}{rgb}{0.333333, 0.313725, 0.145098}
\definecolor{darkestpurple}{rgb}{0.396078, 0.113725, 0.196078}
\definecolor{greypurple}{rgb}{0.294118, 0.219608, 0.298039}
\definecolor{darkturquoise}{rgb}{0, 0.239216, 0.298039}
\definecolor{darkbrown}{rgb}{0.305882, 0.211765, 0.160784}
\definecolor{midgreen}{rgb}{0.560784, 0.6, 0.243137}
\definecolor{darkred}{rgb}{0.576471, 0.152941, 0.172549}
\definecolor{darkpurple}{rgb}{0.313725, 0.027451, 0.470588}
\definecolor{darkestblue}{rgb}{0, 0.156863, 0.333333}
\definecolor{lightpurple}{rgb}{0.776471, 0.690196, 0.737255}
\definecolor{softgreen}{rgb}{0.733333, 0.772549, 0.572549}
\definecolor{offwhite}{rgb}{0.839216, 0.823529, 0.768627}
\definecolor{medgreen}{rgb}{0.15, 0.6, 0.15}

% Lean code:
\usepackage{listings}
\definecolor{keywordcolor}{rgb}{0.7, 0.1, 0.1}   % red
\definecolor{tacticcolor}{rgb}{0.0, 0.1, 0.6}    % blue
\definecolor{commentcolor}{rgb}{0.4, 0.4, 0.4}   % grey
\definecolor{symbolcolor}{rgb}{0.0, 0.1, 0.6}    % blue
\definecolor{sortcolor}{rgb}{0.1, 0.5, 0.1}      % green
\definecolor{attributecolor}{rgb}{0.7, 0.1, 0.1} % red
\def\lstlanguagefiles{lstlean.tex}
% set default language
\lstset{language=lean, xleftmargin=1em}
\lstset{backgroundcolor=\color{white}}

\bibliographystyle{plainurl}% the mandatory bibstyle

\title{Certified Knowledge Compilation \\ with Application to Verified Model Counting}

\titlerunning{Certified Knowledge Compilation}

\author{Randal E. Bryant}{Computer Science Department, Carnegie Mellon University, Pittsburgh, PA 15213 USA}{rebryant@cmu.edu}{https://orcid.org/0000-0001-5024-6613}{Supported by NSF grant CCF-2108521}
\author{Wojciech Nawrocki}{Department of Philosophy, Carnegie Mellon University}{wjnawrock@cmu.edu}{https://orcid.org/0000-0002-8839-0618}{}
\author{Jeremy Avigad}{Department of Philosophy, Carnegie Mellon University}{avigad@cmu.edu}{https://orcid.org/0000-0003-1275-315X}{}
\author{Marijn J. H. Heule}{Computer Science Department, Carnegie Mellon University}{marijn@cmu.edu}{https://orcid.org/0000-0002-5587-8801}{Supported by NSF grant CCF-2108521}

\authorrunning{R. E. Bryant, et al} %TODO mandatory. First: Use abbreviated first/middle names. Second (only in severe cases): Use first author plus 'et al.'

%\Copyright{Jane Open Access and Joan R. Public} %TODO mandatory, please use full first names. LIPIcs license is "CC-BY";  http://creativecommons.org/licenses/by/3.0/

%\ccsdesc[100]{\textcolor{red}{Replace ccsdesc macro with valid one}} %TODO mandatory: Please choose ACM 2012 classifications from https://dl.acm.org/ccs/ccs_flat.cfm

%\keywords{Dummy keyword} %TODO mandatory; please add comma-separated list of keywords

%\category{} %optional, e.g. invited paper

%\funding{(Optional) general funding statement \dots}%optional, to capture a funding statement, which applies to all authors. Please enter author specific funding statements as fifth argument of the \author macro.

%\nolinenumbers %uncomment to disable line numbering

%Editor-only macros:: begin (do not touch as author)%%%%%%%%%%%%%%%%%%%%%%%%%%%%%%%%%%
%\EventEditors{John Q. Open and Joan R. Access}
%\EventNoEds{2}
%\EventLongTitle{42nd Conference on Very Important Topics (CVIT 2016)}
%\EventShortTitle{CVIT 2016}
%\EventAcronym{CVIT}
%\EventYear{2016}
%\EventDate{December 24--27, 2016}
%\EventLocation{Little Whinging, United Kingdom}
%\EventLogo{}
%\SeriesVolume{42}
%\ArticleNo{23}
%%%%%%%%%%%%%%%%%%%%%%%%%%%%%%%%%%%%%%%%%%%%%%%%%%%%%%

\newcommand{\program}[1]{\textsc{#1}}
\newcommand{\lean}{Lean~4}

\begin{document}

\maketitle

\begin{abstract}

\emph{Knowledge compilation} is the process of converting a Boolean
formula into a form that makes it possible to calculate associated
values efficiently, such as the weighted or unweighted model
count. Existing knowledge compilers, however,
provide no guarantee that the representation they generate
is logically equivalent to the original formula, and therefore they cannot validate the generated counts.

We present \emph{Partitioned Operation Graphs} (POGs), a generalization
of representations commonly used in knowledge compilation.
We have designed a proof framework that can prove the equivalence of a
POG representation with a Boolean formula in conjunctive normal form (CNF),
the standard input format for SAT solvers and model counting tools.

We have developed a program that can generate POG representations from
the d-DNNF graphs generated by the state-of-the-art knowledge compiler
\dfour, as well as independently checkable proofs that the output POGs
are equivalent to the input CNF formulas.  We have implemented an
efficient checker that can handle very large proofs. Our tool chain
for generating and verifying POGs scales to all but the largest d-DNNF
graphs generated by \dfour{} for formulas from a recent model counting
competition. Moreover, we present a checker and a model counter for POGs that have
been formally verified in the \lean{} proof assistant, thereby
creating the first formally verified toolchain for
weighted and unweighted
model counting.
\end{abstract}

\section{Introduction}

Modern Boolean satisfiability (SAT) solvers provide the ability to
find a satisfying assignment to a Boolean formula or to prove that no
such assignment exists.  They have applications across a variety of
domains, including formal verification of hardware, software, and
security protocols, computational mathematics, and combinatorial
optimization.  Some problems of interest, however, require going
beyond standard Boolean satisfiability.  For example, the {\em model
  counting problem} requires computing the number of satisfying
assignments of a formula, including in cases where there are far too many
to enumerate individually.  Model counting, in turn, has
applications in artificial intelligence, computer security, and
statistical sampling.  There are also many useful extensions of standard model counting,
including {\em
  weighted model counting}, where a weight is defined for
each possible assignment, and the goal becomes to compute the sum of the weights
of the satisfying assignments.

Model counting is a challenging problem---more challenging that the
already NP-hard problem of Boolean (un)satisfiability.  Several
tractable variants of Boolean satisfiability, including 2-SAT, become
intractable when the goal becomes model counting and not just
satisfiability \cite{valiant:siam:1979}.  Nonetheless, a number of
model counters have developed that scale to very large formulas, as
witnessed by their progress in the annual model counting competitions.

One approach to model counting, known as {\em knowledge compilation},
transforms the formula into a structured form for which model counting
becomes straightforward.  For example, the {\em deterministic,
  decomposable, negation normal form} (d-DNNF) introduced by
Darwiche~\cite{darwiche:aaai:2002,darwiche:ecai:2004} represents a
Boolean formula as a directed acyclic graph, with terminal nodes
labeled by Boolean variables and their complements, and with each
nonterminal node labeled by Boolean operation And or Or.  Restrictions
are placed on the structure of the graph such that a count of the
models can be computed by a single bottom-up traversal of the graph.
Kimmig, et al., present a very general framework, known as {\em
  algebraic model counting}~\cite{kimmig:jal:2017}, describing
properties of Boolean functions that can be efficiently computing from
its d-DNNF representation.  These include standard and weighted model
counting, and much more.

One shortcoming of existing knowledge compilers is that they have no
way to validate that their generated results are correct, i.e., that
the compiled representation is logically equivalent to the original
formula.  By contrast, all modern SAT solvers can generate
checkable proofs when they encounter unsatisfiable formulas.  The
guarantee provided by a checkable certificate of correctness enables
users of SAT solvers to fully trust their results.  Experience has also
shown that having this capability gives developers the ability quickly
detect and identify bugs in their solvers, and this, in turn, has led
to more reliable SAT solvers.

In this paper, we present \emph{Partitioned Operation Graphs} (POGs),
a generalization of the representations commonly used in knowledge
compilation, including d-DNNF\@.  We present the CRAT file format.
It captures both the structure of a POG and a checkable proof
that the POG is logically equivalent to a Boolean formula given in
conjunctive normal form (CNF).  A proof consists of a sequence of
clause addition and deletion steps, based on the extended resolution
proof system~\cite{Tseitin:1983}.  We present a set of conditions that
a CRAT file must satisfy to provide an equivalence proof.

\begin{figure}
\centering{
\begin{tikzpicture}[scale=0.17]
  \draw (8,10) rectangle (20,18);
  \node at (14,15.2) {Knowledge};
  \node at (14,12.8) {Compiler};

  \draw (28,10) rectangle (40,18);
  \node at (34,15.2) {Proof};
  \node at (34,12.8) {Generator};


  \draw (50,10) rectangle (62,18);
  \node at (56,15.2) {Proof};
  \node at (56,12.8) {Checker};

  \draw (50,0) rectangle (62,8);
  \node at (56,5.2) {Ring};
  \node at (56,2.8) {Evaluator};

  \draw[dashed] (48,-2) rectangle (64,22);
  \node at (56,20) {Trusted Code};

  %% CNF
  \draw[thick] (0,20) -- (44,20) -- (44,16) [-latex] -- (50,16);
  \draw[thick] (4,20) -- (4,16) [-latex] -- (8,16);
  \draw[thick] (24,20) -- (24,16) [-latex] -- (28,16);
  \node [left] at (-1,20) {\large {$\phi$}};
  \node [above] at (2,20) {\texttt{.cnf}};

  %% NNF
  \draw[thick] (20,12) [-latex] -- (28,12);
  \node [above] at (24,12) {\texttt{.ddnnf}};

  %% CRAT
  \draw[thick] (40,12) [-latex] -- (50,12);
  \draw[thick] (44,12) -- (44,4) [-latex] -- (50,4);
  \node [above] at (44,12) {\texttt{.crat}};

  %% OK/Not
  \draw[thick] (62,14) [-latex] -- (66,14) ;
  \node [right] at (66,15.2) { OK /} ;
  \node [right] at (66,12.8) { Not OK} ;
  \draw[thick] (62,4) [-latex] -- (66,4) ;
  \node [right] at (66,4) {\large {$\textbf{R}(\phi)$}};

\end{tikzpicture}
}
\caption{Certifying Tool Chain.
  The output of a standard knowledge compiler is converted into a combined graph/proof (CRAT) that can be independently checked and evaluated}
\label{fig:chain}
\end{figure}


Figure~\ref{fig:chain} illustrates the certifying knowledge compilation
and (weighted) model counting tool chain that we have developed.  A
{\em proof generator} generates a CRAT description from a d-DNNF
graph generated by \dfour{}, a state-of-the-art knowledge compiler.
A {\em proof checker} then verifies that the combination of CNF and CRAT files
satisfy our rules, and a {\em ring evaluator} can compute
either a standard or weighted model count from the POG\@ representation.
We evaluate the capabilities of this tool chain using
benchmark formulas from the 2022 standard and weighted model
competitions.  Our tools are able to handle all but the largest d-DNNF
graphs generated by \dfour{}. 
As the dashed box in Figure~\ref{fig:chain} indicates, this tool chain
shifts the need for trustworthy code away from the complex and highly
optimized knowledge compiler to a relatively simple checker and
evaluator.  Importantly, the proof generator need not be
trustworthy---its errors will also be caught by the proof checker.

To further enhance the trustworthiness of our toolchain, we have
developed formally verified versions of the proof checker and ring
evaluator in the \lean{} proof assistant.  Running these two programs
has the effect of formally verifying both the logical equivalence of the POG to the input formula and the correctness of the count.
In addition, the
existence of a formally verified checker serves the important role of
establishing the soundness of our proof framework.

\section{Related Work}

Having a SAT solver generate a proof of unsatisfiability has a long
tradition~\cite{ZhangMalik} and has become widely accepted due to the
formulation of clausal proof systems for which proofs can readily be
generated and efficiently (and, in some cases, formally) checked
\cite{cruz-cade-2017,RAT,wetzler14_drattrim,Tan:2021}.  Some progress has also
been made on extending these proof systems to quantified Boolean
formulas~\cite{bryant:cade:2021,heule:JAR2014}.

Fichte, Hecher, and Roland~\cite{fichte:sat:2022} devised the MICE
proof framework for model counting programs.  Their proof rules are
based on the algorithmic steps commonly used by model counting
programs, and they present a series of lemmas and a theorem stating
that their checking framework is sound and complete.  They also
present experimental results for cases where they modify existing
model counters to also generate proof traces, and where they convert
d-DNNF graphs into a checkable form.  Our tool chain is not directly
comparable to theirs---they certify the output of a standard modeling
program, while we certify the output of a knowledge compiler and then
produce a certified standard or weighted model count.  There tool
chain can be applied to some programs that are pure model counters,
while ours can be applied to pure knowledge compilers.  Nonetheless,
we compare the performance of our tool chain to theirs as part of our
experimental evaluation in Section~\ref{sect:experimental}.  Our
experience with developing a formally verified CRAT proof checker has shown
us that, even for the well understood framework of extended
resolution, it can be challenging to formulate the full set of requirements to guarantee soundness.

We know of know other work addressing the more general question of
certifying the output of a knowledge compiler.


\section{Logical Foundations}

  Let $\varset$ denote a set of Boolean variables, and let $\assign$
  be an {\em assignment} of truth values to some subset of the
  variables, where $0$ denotes false and $1$ denotes true, i.e.,
  $\assign \colon \varset' \rightarrow \{0,1\}$ for some $\varset'
  \subseteq \varset$.  We say the assignment is {\em total} when it
  assigns a value to every variable ($\varset' = \varset$), and that
  it is {\em partial} otherwise.
  The set of all possible total assignments over
  $\varset$ is denoted $\uassign$.

For each variable $x \in \varset$,
  we define the {\em literals} $x$ and $\obar{x}$, where $\obar{x}$ is the
  negation of $x$. An
  assignment $\assign$ can be viewed as a set of literals, where
  we write $\lit \in \assign$ when $\lit = x$ and $\assign(x) = 1$ or when
  $\lit = \obar{x}$ and $\assign(x) = 0$.  We write the negation of literal $\lit$ as $\obar{\lit}$.  That is, $\obar{\lit} = \obar{x}$ when $\lit = x$ and
$\obar{\lit} = x$ when $\lit = \obar{x}$.


\begin{definition}[Boolean Formulas]
  The set of Boolean formulas is defined recursively.  Each
  formula $\phi$ has an associated {\em dependency set}
  $\dependencyset(\phi)  \subseteq \varset$, and a set of models $\modelset(\phi)$,
  consisting of total assignments that satisfy the formula:
  \begin{enumerate}
  \item Boolean constants $0$ and $1$ are Boolean formulas,
    with $\dependencyset(0) = \dependencyset(1) = \emptyset$, with $\modelset(0) = \emptyset$, and with $\modelset(1) = \uassign$.
  \item Variable $x$ is a Boolean formula, with $\dependencyset(x) = \{x\}$
    and $\modelset(x) = \{\assign \in \uassign | \assign(x)=1\}$.
  \item For formula $\phi$, its {\em negation}, written $\boolnot \phi$ is a Boolean formula,
    with $\dependencyset(\boolnot \phi) = \dependencyset(\phi)$ and $\modelset(\boolnot \phi) = \uassign - \modelset(\phi)$.
  \item For formulas $\phi_1, \phi_2, \ldots, \phi_k$, their {\em product} $\phi = \bigwedge_{i=1,k} \phi_i$ is a Boolean formula, with
      $\dependencyset(\phi) = \bigcup_{i=1,k} \dependencyset(\phi_i)$ and
      $\modelset(\phi) = \bigcap_{i=1,k} \modelset(\phi_i)$.
  \item For formulas $\phi_1, \phi_2, \ldots, \phi_k$, their {\em sum} $\phi = \bigvee_{i=1,k} \phi_i$ is a Boolean formula, with
      $\dependencyset(\phi) = \bigcup_{i=1,k} \dependencyset(\phi_i)$ and
      $\modelset(\phi) = \bigcup_{i=1,k} \modelset(\phi_i)$.
  \end{enumerate}
\label{def:boolean}
\end{definition}


  We highlight two special classes of Boolean formulas.  A formula is
  in {\em negation normal form} when negation is applied only to variables.  A
  formula is in {\em conjunctive normal form} (CNF) when 1) it is in
  negation normal form, and 2) sum is applied only to literals.  A CNF
  formula can be represented as a set of {\em clauses}, each of which is a
  set of literals.  Each clause represents the sum of the
  literals, and the formula is the product of its clauses.  We use
  set notation to reference the clauses in a formula and the
  literals in a clause.  A clause consisting of a single literal is referred to as a {\em unit} clause.
This literal must be assigned value $1$ by any satisfying assignment of the formula.

  A {\em partitioned-operation formula}
 satisfies the following for all product and sum operations:
      \begin{itemize}
      \item The arguments to a product must have disjoint dependency sets.  That is, operation
        $\bigwedge_{i=1,k} \phi_i$ requires $\dependencyset(\phi_i) \cap \dependencyset(\phi_j) = \emptyset$ for $1 \leq i < j \leq k$.
      \item The arguments to a sum must have disjoint models.  That is, operation
        $\bigvee_{i=1,k} \phi_i$ requires $\modelset(\phi_i) \cap \modelset(\phi_j) = \emptyset$ for $1 \leq i < j \leq k$.
      \end{itemize}
     We let $\pand$ and $\por$ denote the product and sum operations in a partitioned-operation formula.

  \section{Ring Evaluation of a Boolean Formula}

We propose a general framework for summarizing properties of Boolean
formulas inspired by the formulation of {\em algebraic model counting}
by Kimmig, et al.~\cite{kimmig:jal:2017}.

\begin{definition}[Commutative Ring]
  A {\em commutative ring} $\ring$ is an algebraic structure
  $\langle \dset, \radd, \rmul, \addident, \mulident \rangle$,
  with elements in the set $\dset$ and with commutative and
  associative operations $\radd$ (addition) and $\rmul$ (multiplication),
  such that multiplication distributes
  over addition.  $\addident$ is the additive identity and $\mulident$ is
  the multiplicative identity.  Every element $a \in \dset$ has an
  {\em additive inverse} $-a$ such that $a + -a = \addident$.
\label{def:ring}
\end{definition}
We write $a - b$ as a shorthand for $a + -b$.

\begin{definition}[Ring Evaluation Problem]
  For commutative ring $\ring$, a {\em ring labeling} associates a value $w(x) \in \dset$ with
  every variable $x \in \varset$.  We then define $w(\obar{x})$ to equal $\mulident-w(x)$.

  For Boolean formula $\phi$, and ring labeling $w$, the {\em ring evaluation problem} is to compute:
  \begin{eqnarray}
    \rep(\phi, w) & = & \sum_{\alpha \in \modelset(\phi)} \;\; \prod_{\lit \in \alpha} w(\ell) \label{eqn:rep}
  \end{eqnarray}
  In this equation, sum $\sum$ is computed using addition operation $\radd$, and product $\prod$ is computed using multiplication operation $\rmul$.
\label{def:labeling}
\end{definition}

Many important properties of Boolean formulas can be
expressed as ring evaluation problems.  The
{\em model counting} problem for formula $\phi$ requires determining $|\modelset(\phi)|$.
It can be cast as a ring evaluation problem by having $\radd$ and
$\rmul$ be addition and multiplication over rational numbers and using
label $w(x) = 1/2$ for every variable $x$.
Ring evaluation of formula $\phi$ will then compute the {\em density} of
the formula, i.e., the fraction of all possible total assignments that are
models.  For $n = |\varset|$, scaling the density by $2^n$ will then
yield the number of models.

The {\em weighted model counting} (WMC) problem is also defined over
rational numbers.  Some formulations of WMC allow
independently assigning weights $W(x)$ and $W(\obar{x})$ for each variable $x$ and its complement, with the possibility that
$W(x) + W(\obar{x}) \not = 1$.
We can convert this more general form into a
ring evaluation problem by letting $r(x) = W(x) + W(\obar{x})$,
performing ring evaluation with label $w(x) = W(x)/r(x)$ for each
variable $x$, and then computing the final result as $\rep(\phi, w)\;
\rmul\; \prod_{x \in \varset} r(x)$.  Of course, this requires that $r(x) \not = 0$ for all $x \in \varset$.

The {\em function hashing problem} provides a test
of inequivalence for Boolean formulas.  That is, for $n = |\varset|$, let $\ring$ be a
finite  field with $|\dset| = m$ such that $m \geq 2 n$.  For each $x \in \varset$, chose a value from $\dset$ at random for $w(x)$.  Two formulas
$\phi_1$ and $\phi_2$ will clearly have $\rep(\phi_1, w) = \rep(\phi_2, w)$
if they are logically equivalent.  If they are not equivalent, then
the probability that $\rep(\phi_1, w) \not = \rep(\phi_2, w)$ will be at
least $\left(1-\frac{1}{m}\right)^n \geq \left(1-\frac{1}{2n}\right)^n > 1/2$.
Therefore, ring evaluation can be used as part of a
randomized algorithm for equivalence testing~\cite{blum:ipl:1980}.

We compare ring evaluation to algebraic model counting in Section~\ref{sect:future}.

\section{Partitioned-Operation Graphs (POGs)}

Performing ring evaluation on an arbitrary Boolean formula could be intractable, but it is straightforward for a formula with partitioned operations:
\begin{proposition}
For any labeling $w$, ring evaluation with operations $\boolnot$, $\pand$, and $\por$ satisfies:
\begin{eqnarray}
<<<<<<< HEAD
\textstyle
\rep(\boolnot \phi,\; w) &=& \mulident - \rep(\phi, w) \label{eqn:ring:negation} \\
\textstyle
\rep\left(\Pand_{i=1,k} \phi_i,\; w \right) &=& \prod_{i=1,k} \rep(\phi_i, w) \label{eqn:ring:product} \\
\textstyle
\rep\left(\Por_{i=1,k} \phi_i,\; w\right) &=& \sum_{i=1,k} \rep(\phi_i, w) \label{eqn:ring:sum}
=======
\rep(\boolnot \phi, w) &=& \mulident - \rep(\phi, w) \label{eqn:ring:negation} \\
\rep\left(\phi_1, w \pand \dots \pand \phi_k, w \right) &=& \prod_{i=1..k} \rep(\phi_i, w) \label{eqn:ring:product} \\
\rep\left(\phi_1, w \por \dots \por \phi_k, w \right) &=& \sum_{i=1..k} \rep(\phi_i, w) \label{eqn:ring:sum}
%\rep\left(\Pand_{i=1,k} \phi_i, w \right) &=& \prod_{i=1,k} \rep(\phi_i, w) \label{eqn:ring:product} \\
%\rep\left(\Por_{i=1,k} \phi_i, w\right) &=& \sum_{i=1,k} \rep(\phi_i, w) \label{eqn:ring:sum}
>>>>>>> 9c1793da
\end{eqnarray}
\end{proposition}

A {\em partitioned-operation graph} (POG) is a directed, acyclic graph
with nodes $N$ and edges $E \subseteq N \times N$.  We denote nodes with boldface symbols, such as $\nodeu$ and $\nodev$.
When $(\nodeu,\nodev) \in E$,
node $\nodev$ is said to be a {\em child} of node $\nodeu$.
The in- and out-degrees of node $\nodeu$ are defined as $\indegree(\nodeu) = | E \cap (N \times \{\nodeu\}) |$, and
$\outdegree(\nodeu) = | E \cap (\{\nodeu\} \times N) |$.
Node $\nodeu$ is said to be {\em terminal} if $\outdegree(\nodeu) = 0$.  A terminal node is labeled by a Boolean constant or variable.
Node $\nodeu$ is said to be {\em nonterminal} if $\outdegree(\nodeu) > 0$.
A nonterminal node is labeled by one of the three Boolean operations: $\boolnot$, $\pand$ or $\por$.
Node $\nodeu$ can be labeled with $\boolnot$ only if $\outdegree(\nodeu) = 1$.
It can be labeled with operation $\pand$ or $\por$ only if it satisfies the partitioning restriction for that operation.
There is a unique {\em root node} $\noder$ such that $\indegree(\noder) = 0$.
As can be seen, a POG is simply a way to represent a partitioned-operation
formula with a sharing of common subformulas.  Indeed, every node the graph can be viewed as a partitioned-operation formula, and so we write
$\phi_{\nodeu}$ as the formula denoted by node $\nodeu$.
Each such formula has a set of models, and we write $\modelset(\nodeu)$ as a shorthand for $\modelset(\phi_{\nodeu})$.

We define the {\em size} of POG $P$, written $|P|$ to be the 
the number of nodes labeled $\pand$ or $\por$ plus the number of edges from these nodes to their children.  Ring
evaluation of $P$ can be performed with at most $|P|$ ring
operations by traversing the graph from the terminal nodes up to
the root, computing a value $\rep(\nodeu, w)$ for each node $\nodeu$.
The final result is then $\rep(\noder, w)$.

POGs are inspired by the d-DNNF graphs devised by Darwiche for
representing Boolean functions \cite{darwiche:jair:2002}.
POGs generalize d-DNNF in two ways:
\begin{itemize}
\item They allow negation of arbitrary nodes in the graph, not just
  variables.  As we have seen, ring evaluation can readily handle negation, and so we allow it in the interest of generality.
%%  Negation could be useful in some contexts, such as when
%%  converting binary decision diagrams (BDDs) having complemented
%%  edges~\cite{brace-dac-1990,minato-dac-1990} into POGs.

\item They allow arbitrary arguments to a $\por$ operation, as long as
  they have disjoint models.  By contrast, each
  sum node $\nodeu$ in a d-DNNF can have two children $\nodeu_1$ and $\nodeu_0$, and for these there must be a {\em decision variable} $x$ such that
  any total assignment $\assign \in  \modelset(\nodeu_b)$ has $\assign(x)=b$, for $b \in \{0,1\}$.
Our generalization is provided to allow an
  encoding of Sentential Decision Diagrams (SDDs)~\cite{darwiche:ijcai:2011} as
  POGs.  This is discussed in Section~\ref{sect:future}, describing possible future research.
\end{itemize}
  Both of these generalizations allow more flexibility in the POG
  representation while maintaining the ability to efficiently perform ring evaluation.

\section{Clausal Proof Frameworks}

A proof in our framework takes the form of a sequence of clause addition
and deletion steps, with each step maintaining logical equivalence to
the original formula.  More precisely, the status of the proof at any step will be represented by
a set of {\em active} clauses $\phi$, i.e., those that
have been added but not yet deleted.  Our framework is based
on {\em extended} resolution~\cite{Tseitin:1983}, meaning that proof
steps can introduce new {\em extension variables}.  Let $Z$
denote the set of extension variables occuring in formula $\phi$.
Starting with input formula $\inputformula$, 
we want to maintain the invariant that
$\inputformula \ifandonlyif \exists Z\,\phi$.

Clauses can be added in two different ways.  One is when they serve as
the {\em defining clauses} for an extension variable.  We will use
this form only when defining $\pand$ and $\por$ operations, as is
described in Section~\ref{sect:crat}.  The other is by {\em
  implication redundancy}.  That is, we can add clause $C$ to the set
of clauses forming formula $\phi$ when $\phi \imply C$.  Clauses can
also be deleted through implication redundancy.  That is, given a set
of clauses $\{C\} \cup \phi$, we can remove $C$ if $\phi \imply C$.

We use {\em reverse unit propagation} (RUP) to certify
implication redundancy when adding or deleting
clauses~\cite{goldberg,vangelder08_verifying_rup_proofs}.
RUP
is the core rule supported by standard
proof checkers~\cite{RAT,wetzler14_drattrim} for propositional logic.
It is a way to check a sequence of applications of the resolution proof rule~\cite{robinson-1965}.
Let $C = \lit_1 \lor \lit_2 \lor \cdots \lor \lit_p$ be a clause to be
proved redundant with respect to formula $\phi$.  Let $D_1, D_2, \ldots, D_k$ be a sequence of supporting
{\em antecedent} clauses, such that each $D_i$ is in $\phi$.
A RUP step
proves that $\bigwedge_{1\leq i \leq k} D_i \imply C$ by showing
that the combination of the antecedents plus the negation of $C$ leads
to a contradiction.  The negation of $C$ is the formula
$\overline{\lit}_1 \land \overline{\lit}_2 \land \cdots \land
\overline{\lit}_p$ having a CNF representation consisting of $p$ unit
clauses of the form $\obar{\lit}_i$ for $1 \leq i \leq p$.  A RUP
check processes the clauses of the antecedent in sequence, inferring
additional unit clauses.  In processing clause $D_i$, if all but one
of the literals in the clause is the negation of one of the
accumulated unit clauses, then we can add this literal to the
accumulated set.  That is, all but this literal have been falsified,
and so it must be set to true for the clause to be satisfied.  The
final step with clause $D_k$ must cause a contradiction, i.e., all of
its literals are falsified by the accumulated unit clauses.

Compared to the proofs of unsatisfiability generated by SAT solvers,
it can be seen that ours has important differences.  Most
significantly, we want our proofs to maintain logical equivalence at
each step, whereas an unsatisfiability proof need only guarantee that
no proof step makes a satisfiable set of clauses become
unsatisfiable.  Therefore, our proofs must justify clause deletions as well as clause additions.


\section{The CRAT POG Representation and Proof System}
\label{sect:crat}


A CRAT file provides both a declaration of a POG, as well as an easily checkable
proof that a Boolean formula, given in conjunctive normal
form, is logically equivalent to the POG, thus enabling certified
<<<<<<< HEAD
knowledge compilation.
%% The proof system is based on extended
%% resolution~\cite{Tseitin:1983} with reverse unit propagation
%% (RUP)~\cite{goldberg,vangelder08_verifying_rup_proofs} as the core method for
%% proving that a set of clauses logically implies another clause.
=======
knowledge compilation.  The proof system is based on extended
resolution~\cite{Tseitin:1983} with reverse unit propagation
(RUP)~\cite{goldberg,vangelder08_verifying_rup_proofs} as the core method for
proving that a set of clauses logically implies another clause.

As an example, consider the formula $\varphi = (\obar{a} \lor b) \land (\obar{b} \lor c \lor \obar{e}) \land (\obar c \lor d)$ 
and a RUP step to derive the target clause $(\obar{a} \lor d \lor \obar{e})$ from the three clauses from $\varphi$.
A RUP proof would take the following form.  We start with the assignment that falsifies the target clause. This assignment
is extended by clauses in $\varphi$ that become unit and eventually the empty clause. In the illustration below, the 
involved clauses (antecedents) are shown in the order that they became unit / falsified. 

\begin{center}
  \begin{tabular}{lcccc}
         & \makebox[15mm]{Target}    & \makebox[10mm]{} & \makebox[10mm]{Antecedents} & \makebox[10mm]{} \\
  Clause & $\obar{a} \lor d \lor \obar{e}$ & $\obar{c} \lor d$  & $\obar{e} \lor \obar{b} \lor c$   & $\obar{a} \lor b$ \\
  \midrule
  Units  & $a$, $\obar{d}$, $e$      &  $\obar{c}$             & $\obar{b}$                         & $\nil$ \\
  \end{tabular}
\end{center}

RUP is an alternative formulation of resolution.  For target clause
$C$, it can be seen that applying resolution operations to the
antecedent clauses from right to left will derive a clause $C'$ such
that $C' \subseteq C$.  By {\em subsumption} %~\cite{philipp:lpar:2017},
we then have $C' \rightarrow C$.  Compared to listing each resolution
operation as a separate step, using RUP as the basic proof step makes
the proofs more compact.

As is shown in Figure~\ref{fig:chain}
two programs are involved in producing a certified compilation of a formula:
\begin{itemize}
\item The {\em proof generator} produces a CRAT file that both defines the POG and gives a proof that the POG is logically equivalent to the input formula.
As the figure indicates, the generator starts with the output of another knowledge compiler, such as one generating a d-DNNF representation of the formula.
\item The {\em proof checker} ensures that all of the proof conditions are satisfied.
\end{itemize}
>>>>>>> 9c1793da

The CRAT format draws its inspiration from the LRAT format for Boolean
formulas~\cite{lrat} and the QRAT format for quantified Boolean
formulas (QBF)~\cite{heule:JAR2014}.  The following are its key properties:
\begin{itemize}
  \item
  The file contains declarations of $\pand$ and $\por$ operations to describe the POG.
  Declaring a node $\nodeu$
implicitly adds an {\em extension} variable $u$ and a set of {\em defining} clauses
  encoding the product or sum operation.
  This is the only means for adding extension variables to the proof.
\item Boolean negation is supported implicitly by allowing the
  arguments of the $\por$ and $\pand$ operations to be literals and not just
  variables.
\item
  The file contains explicit clause addition steps.
  A clause can only be added if it is logically implied by the existing clauses.
  A sequence of clause identifiers must be listed as {\em hints} providing a RUP verification of the implication.
\item
  The file contains explicit clause deletion steps.
  A clause can only be deleted if it is logically implied by the remaining clauses.
  A sequence of clause identifiers must be listed as {\em hints} providing a RUP verification of the implication.
\item The checker must track the dependency set for every input and
  extension variable.  For each $\pand$ operation, the checker must ensure that the dependency sets for its arguments are disjoint.
  The associated extension variable has a dependency set equal to the union of those of its arguments.
\item Declaring a $\por$ operation requires a sequence of clauses
  providing a RUP proof that the arguments are mutually exclusive.
  Only binary $\por$ operations are allowed.  Generalizing to $k$ arguments would require
  $k\,(k-1)/2$ proofs of disjointness.
\end{itemize}

\subsection{Syntax}
\label{subsection:syntax}

\begin{table}
  \caption{CRAT Step Types.  $C$: clause identifier, $L$: literal, $V$: variable}
  \label{tab:crat:syntax}
\centering{
  \begin{tabular}{lllll}
    \toprule
    \multicolumn{4}{c}{Rule} & \multicolumn{1}{c}{Description} \\
    \midrule
    \makebox[5mm][l]{$C$} & \makebox[10mm][l]{\tt a}  & \makebox[15mm][l]{$L^{*}$ {\tt 0}} & \makebox[15mm][l]{$C^{+}$ {\tt 0}}  & \makebox[20mm][l]{Add RUP clause} \\
     & {\tt d} & $C$             & $C^{+}$  {\tt 0} & Delete RUP clause \\
    \midrule
    $C$    & {\tt p} & $V \; L^{*}$ {\tt 0}    &                  & Declare $\pand$ operation \\
    $C$    & {\tt s} & $V \; L \; L$    & $C^{+}$ {\tt 0}  & Declare $\por$ operation \\
    \midrule
     & {\tt r} & $L$             &            & Declare root literal\\
    \bottomrule
  \end{tabular}
  }
\end{table}

Table~\ref{tab:crat:syntax} shows the declarations that can occur in a CRAT file.
The checker is provided with the input formula as a separate file.
As with other clausal proof formats, a variable is
represented by a positive integer $v$, with the first ones being input
variables and successive ones being extension variables.  Literal $\lit$
is represented by a signed integer, with $-v$ being the logical negation of
variable $v$.  Each clause is indicated by a positive integer
identifier $C$, with the first ones being the IDs of the input clauses and successive
ones being the IDs of added clauses.  Clause identifiers must be totally ordered,
such that any clause identifier $C'$ given in the hints when adding clause $C$ must have $C' < C$.

The first set of proof rules are similar to those in other clausal
proofs.
Clauses can be added via RUP addition
(command {\tt a}), with a sequence of antecedent clauses (the
``hints'').
Similarly for clause deletion (command {\tt d}).

\begin{table}
\caption{Defining Clauses for Product (A) and Sum (B) Operations}
\begin{minipage}{0.54\textwidth}
\begin{center}
\begin{tabular}{cccccc}
\multicolumn{6}{c}{(A).  Product Operation $\pand$}\\
\toprule
\makebox[10mm]{ID} & \multicolumn{5}{c}{Clause} \\
\midrule
  $i$ & $v$ & $-\lit_1$ & $-\lit_2$ & $\cdots$ & $-\lit_k$\\
  $i\!+\!1$ & $-v$ & $\lit_1$  \\
  $i\!+\!2$ & $-v$ & $\lit_2$  \\
  & $\ldots$ \\
  $i\!+\!k$ & $-v$ & $\lit_k$  \\
\bottomrule
\end{tabular}
\end{center}
\end{minipage}
\begin{minipage}{0.44\textwidth}
\begin{center}
\begin{tabular}{cccc}
\multicolumn{4}{c}{(B).  Sum Operation $\por$}\\
\toprule
\makebox[10mm]{ID} & \multicolumn{3}{c}{Clause} \\
\midrule
  $i$ & $-v$ & $\lit_1$ & $\lit_2$ \\
  $i\!+\!1$ & $v$ & $-\lit_1$ \\
  $i\!+\!2$ & $v$ & $-\lit_2$ \\
\bottomrule
$\;$ \\
$\;$ \\
\end{tabular}
\end{center}
\end{minipage}
\label{tab:defining}
\end{table}

The declaration of a {\em product} operation, creating a node with operation $\pand$,
 has the form:
\begin{center}
\begin{tabular}{ccccccccc}
  \makebox[5mm]{$i$} & \makebox[5mm]{{\tt p}} & \makebox[5mm]{$v$} & \makebox[5mm]{$\lit_1$} & \makebox[5mm]{$\lit_2$} &
  \makebox[5mm]{$\cdots$} & \makebox[5mm]{$\lit_k$} & \makebox[5mm]{\tt 0} \\
\end{tabular}
\end{center}
Integer $i$ is a new clause ID, $v$ is a positive integer that does not
correspond to any previous variable, and $\lit_1, \lit_2, \ldots, \lit_k$ is a sequence of $k$
integers representing literals of existing variables.
As Table~\ref{tab:defining}(A) shows,
this declaration implicitly causes $k+1$ clauses to be added to the proof, defining extension variable $v$ to be the product of its arguments.

The dependency sets for the arguments represented by each pair of
literals $\lit_i$
and $\lit_{j}$ must
be disjoint, for $1 \leq i < j \leq k$.  A product operation may have no arguments,
representing Boolean constant $1$.  The only clause added to the proof will be
the unit literal $v$.  A reference to literal $-v$ then becomes a way
of representing constant $0$.

The declaration of a {\em sum} operation, creating a node with operation $\por$, has the form:
\begin{center}
\begin{tabular}{ccccccc}
  \makebox[5mm]{$i$} & \makebox[5mm]{{\tt s}} & \makebox[5mm]{$v$} & \makebox[5mm]{$\lit_1$} & \makebox[5mm]{$\lit_2$}
\makebox[5mm]{$H$} & \makebox[5mm]{$\texttt{0}$} \\
\end{tabular}
\end{center}
Integer $i$ is a new clause ID, $v$ is a positive integer that does
not correspond to any previous variable, and $\lit_1$ and $\lit_2$ are
signed integers representing literals of existing variables.  Hint $H$
consists of a
sequence of clause IDs, all of which must be defining clauses for other POG operations.
As Table~\ref{tab:defining}(B) shows,
this declaration implicitly causes three clauses to be added to the proof, defining extension variable $v$ to be the sum of its arguments.
The hints must provide a RUP proof of the clause $\obar{\lit}_1 \lor \obar{\lit}_2$, showing that the two children of this node have disjoint models.

Finally, the literal denoting the root of the POG is declared with the
{\tt r} command.  It can occur anywhere in the file.  Typically, it
will be the extension variable representing the root of a graph, but in
degenerate cases it can be the positive or negative literal of an
input variable.

\subsection{Semantics}

The defining clauses for a product or sum
operation uniquely define the value of its extension variable for any assignment of values to the argument variables.
For the
extension variable $u$ associated with any POG node $\nodeu$, we can therefore
assume that any total assignment $\assign$ to the input variables will
also assign a value to $u$ such that $\assign(u) =
1$ if and only if $\assign \in \modelset(\nodeu)$.  For a POG with
root literal $r$, we can define its set of models $\modelset(P)$ as
the set of all total assignments $\assign$ such that $\assign(r) = 1$.

%% A CRAT proof follows the same general form as a QRAT dual
%% proof~\cite{bryant:cade:2021}---one that ensures that each clause
%% addition and each clause deletion preserves equivalence.  With CRAT,
%% however, clauses are defined both explicitly and implicitly.  Starting
%% with the set of input clauses, the proof consists of a sequence of
%% steps that both add and delete clauses.  Each addition must be truth
%% preserving, that is, any satisfying total assignment for the set of clauses
%% before clause addition should still be a satisfying assignment afterwards.
%% Each deletion must be falsehood preserving.  That is, there can be no
%% new satisfying assignments when the clause is deleted.

The sequence of operator declarations, asserted clauses, and
clause deletions represents a systematic transformation of the input formula
into a POG\@.  Validating all of these steps serves to prove that the
POG is logically equivalent to the input formula.
At the completion of the proof, the following conditions must hold:
\begin{itemize}
\item There should exactly one remaining clause that was added via RUP
  addition, and this should be a unit clause consisting of the root literal $r$.
\item All of the input clauses have been deleted.
\end{itemize}
The sequence of clause addition steps provide a {\em forward implication} proof that
$\modelset(\phi) \subseteq \modelset(P)$.  That is, any total
assignment $\assign$ satisfying the input formula must also satisfy
the formula represented by the POG\@.
Conversely,
each proof step that deletes an input clause proves that any
total assignment $\alpha$ that falsifies the clause must
assign $\assign(r) = 0$.  Deleting all but the final asserted clause and all input clauses provides a {\em reverse implication} proof
that
$\modelset(P) \subseteq \modelset(\phi)$.

\subsection{CRAT Example}

\begin{figure}
\begin{minipage}{0.62\textwidth}
(A)  Input Formula\\[1.2ex]
\begin{tabular}{lll}
\toprule
\makebox[5mm]{ID} & \makebox[15mm]{Clauses} & \\
\midrule
1 & \texttt{-1 3 -4} & \texttt{0} \\
2 & \texttt{-1 -3 4} & \texttt{0} \\
3 & \texttt{3 -4} & \texttt{0}\\
4 & \texttt{1 -3 4} & \texttt{0} \\
5 & \texttt{-1 -2} & \texttt{0} \\
\bottomrule
\end{tabular}
\\[1.8ex]
(C) POG Declaration\\[1.2ex]
\begin{tabular}{llll}
\toprule
\makebox[5mm]{ID} & \multicolumn{2}{l}{CRAT line} & Explanation \\
\midrule
6 & \texttt{p 5 -3 -4} & \texttt{0} & $p_5 = \obar{x}_3 \pand \obar{x}_4$ \\
9 & \texttt{p 6 3 4} & \texttt{0} & $p_6 = x_3 \pand x_4$ \\
12 & \texttt{s 7 5 6 7 10} & \texttt{0} & $s_7 = p_5 \por p_6$ \\
15 & \texttt{p 8 -1 7} & \texttt{0} & $p_8 = \obar{x}_1 \pand s_7$ \\
18 & \texttt{p 9 1 -2 7} & \texttt{0} & $p_9 = x_1 \pand \obar{x}_2 \pand s_7$ \\
22 & \texttt{s 10 8 9 16 19} & \texttt{0} & $s_{10} = p_8 \por p_9$ \\
 & \texttt{r 10} && Root $r = s_{10}$\\
\bottomrule
\end{tabular}
\end{minipage}
\begin{minipage}{0.35\textwidth}
(B) POG Representation \\
\input{dd/eg4}
\end{minipage}
%% Break
\\[2.5ex]
\begin{minipage}{0.45\textwidth}
(D) Implicit Clauses\\[1.2ex]
\begin{tabular}{llll}
\toprule
\makebox[5mm]{ID} & \multicolumn{2}{l}{Clauses} & Explanation \\
\midrule
\texttt{6} & \texttt{5 3 4} & \texttt{0} & Define $p_5$ \\
\texttt{7} & \texttt{-5 -3} & \texttt{0} & \\
\texttt{8} & \texttt{-5 -4} & \texttt{0} & \\
\midrule
\texttt{9} & \texttt{6 -3 -4} & \texttt{0} & Define $p_6$ \\
\texttt{10} & \texttt{-6 3} & \texttt{0} & \\
\texttt{11} & \texttt{-6 4} & \texttt{0} & \\
\midrule
\texttt{12} & \texttt{-7 5 6} & \texttt{0} & Define $s_7$ \\
\texttt{13} & \texttt{7 -5} & \texttt{0} & \\
\texttt{14} & \texttt{7 -6} & \texttt{0} & \\
\midrule
\texttt{15} & \texttt{8 1 -7} & \texttt{0} & Define $p_8$ \\
\texttt{16} & \texttt{-8 -1} & \texttt{0} & \\
\texttt{17} & \texttt{-8 7} & \texttt{0} & \\
\midrule
\texttt{18} & \texttt{9 -1 2 -7} & \texttt{0} & Define $p_9$ \\
\texttt{19} & \texttt{-9 1} & \texttt{0} & \\
\texttt{20} & \texttt{-9 -2} & \texttt{0} & \\
\texttt{21} & \texttt{-9 7} & \texttt{0} & \\
\midrule
\texttt{22} & \texttt{-10 8 9} & \texttt{0} & Define $s_{10}$ \\
\texttt{23} & \texttt{10 -8} & \texttt{0} & \\
\texttt{24} & \texttt{10 -9} & \texttt{0} & \\
\bottomrule
\end{tabular}
\end{minipage}
\begin{minipage}{0.49\textwidth}
(E) CRAT Assertions\\[1.2ex]
\begin{tabular}{llllll}
\toprule
\makebox[5mm]{ID} & \multicolumn{2}{l}{Clause} & \multicolumn{2}{l}{Hints} & Explanation \\
\midrule
\texttt{25} & \texttt{a 5 1 3} & \texttt{0} & \texttt{3 6} & \texttt{0} & $\obar{x}_1 \land \obar{x}_3 \imply p_5$ \\
\texttt{26} & \texttt{a 6 1 -3} & \texttt{0} & \texttt{4 9} & \texttt{0} & $\obar{x}_1 \land x_3 \imply p_6$ \\
\texttt{27} & \texttt{a 3 7 1} & \texttt{0} & \texttt{13 25} & \texttt{0} & $\obar{x}_3 \land \obar{x}_1 \imply s_7$  \\
\texttt{28} & \texttt{a 7 1} & \texttt{0} & \texttt{27 14 26} & \texttt{0} & $\obar{x}_1 \imply s_7$  \\
\texttt{29} & \texttt{a 8 1} & \texttt{0} & \texttt{28 15} & \texttt{0} & $\obar{x}_1 \imply p_8$  \\
\texttt{30} & \texttt{a 5 -1 3} & \texttt{0} & \texttt{1 6} & \texttt{0} & $x_1 \land \obar{x}_3 \imply p_5$ \\
\texttt{31} & \texttt{a 6 -1 -3} & \texttt{0} & \texttt{2 9} & \texttt{0} & $x_1 \land x_3 \imply p_6$ \\
\texttt{32} & \texttt{a 3 7 -1} & \texttt{0} & \texttt{13 30} & \texttt{0} & $\obar{x}_3 \land x_1 \imply s_7$  \\
\texttt{33} & \texttt{a 7 -1} & \texttt{0} & \texttt{32 14 31} & \texttt{0} & $x_1 \imply s_7$  \\
\texttt{34} & \texttt{a 9 -1} & \texttt{0} & \texttt{5 33 18} & \texttt{0} & $x_1 \imply p_9$  \\
\texttt{35} & \texttt{a 1 10} & \texttt{0} & \texttt{23 29} & \texttt{0} & $\obar{x}_1 \imply s_{10}$  \\
\texttt{36} & \texttt{a 10} & \texttt{0} & \texttt{35 24 34} & \texttt{0} & $s_{10}$ \\
\bottomrule
\end{tabular}
\\[1.5ex]
(F) Input Clause Deletions\\[1.2ex]
\begin{tabular}{lllll}
  \toprule
 \multicolumn{3}{l}{CRAT line} & Explanation\\
\midrule
 \texttt{d 1} & \texttt{36 8 10 12 16 21 22} & \texttt{0} & Delete clause 1 \\
 \texttt{d 2} & \texttt{36 7 11 12 16 21 22} & \texttt{0} & Delete clause 2 \\
 \texttt{d 3} & \texttt{36 8 10 12 17 19 22} & \texttt{0} & Delete clause 3 \\
 \texttt{d 4} & \texttt{36 7 11 12 17 19 22} & \texttt{0} & Delete clause 4 \\
 \texttt{d 5} & \texttt{36 16 20 22} & \texttt{0} &  Delete clause 5 \\
\bottomrule
\end{tabular}
\end{minipage}
\caption{Example formula (A), its POG representation (B), and its CRAT proof (C), (E), and (F)}
\label{fig:eg4:all}
\end{figure}

Figure \ref{fig:eg4:all} illustrates an example formula and shows how
the CRAT file declares its POG representation.  The input formula (A)
consists of five clauses over variables $x_1$, $x_2$, $x_3$, and
$x_4$.  The generated POG (B) has six nonterminal nodes representing
four products and two sums.  We name these by the node
type (product $\nodep$ or sum $\nodes$), subscripted by the ID of the
extension variable.
% We denote the extension variable for nodes $\nodep_i$ and $\nodes_j$ as $p_i$ and $s_j$, respectively.
  The first part of the CRAT file (C) declares
these nodes using clause IDs that increment by three or four,
depending on whether the node has two children or three.  The last two
nonzero values in the sum declarations are hints providing the
required mutual exclusion proof.

We step through a detailed example to provide a better understanding of the CRAT proof framework.
Figure
\ref{fig:eg4:all}(D) shows the defining clauses that are implicitly
defined by the POG operation declarations.  These do not appear in the
CRAT file.  Referring back to the declarations of the sum nodes in
Figure \ref{fig:eg4:all}(C), we can see that the declaration of node
$\nodes_7$ had clause IDs 7 and 10 as hints.  We can see in Figure
\ref{fig:eg4:all}(A) that these two clauses resolve to the clause
$\obar{p}_5 \lor \obar{p}_6$, showing that the two children of $\nodes_7$
have disjoint models.  Similarly, node $\nodes_{10}$ is declared as having
clause IDs 16 and 19 as hints.  These resolve to the clause
$\obar{p}_8 \lor \obar{p}_9$, showing that the two children of
$\nodes_{10}$ have disjoint models.

Figure \ref{fig:eg4:all}(E) provides the sequence of assertions
leading to unit clause 36, consisting of the literal $s_{10}$.  This clause indicates that $\nodes_{10}$ is implied by the input clauses, i.e.,
any total assignment $\assign$
satisfying the input clauses must have $\assign(s_{10}) = 1$.
Working backward, we can see that
clause 29 indicates that variable $p_8$ will be implied by the input
clauses when $\assign(x_1) = 0$, while clause 34 indicates that node $p_9$ will
be implied by the input clauses when $\assign(x_1) = 1$.  These serve as the
hints for clause 36.

Figure \ref{fig:eg4:all}(F) shows the RUP proof steps required to
delete the input clauses.  Consider the first of these, deleting
input clause $\obar{x}_1 \lor x_3 \lor \obar{x}_4$.  The requirement is to show
that there is no total assignment $\assign$ that falsifies this clause but assigns $\assign(s_{10}) = 1$.
The proof proceeds by first assuming that the clause is false, requiring
$\assign(x_1) = 1$, $\assign(x_3) = 0$, and $\assign(x_4) = 1$.  The hints then consist of unit
clauses (e.g., clause 36 asserting that $\alpha(p_{10}) = 1$) or
clauses that cause unit propagation.  Hint clauses 8 and 10 force the
assignments $\assign(p_5) = \assign(p_6) = 0$.  These, plus hint clause 12 force
$\assign(s_7) = 0$.  This, plus hint clauses 16 and 21 force $\assign(p_8) = \assign(p_9) = 0$, leading
via clause 22 to $\assign(s_{10}) = 0$.  But this contradicts clause 36,
completing the RUP proof.  The deletion hints for the other input
clauses follow similar patterns---they work from the bottom nodes of
the POG upward, showing that any total assignment that falsifies the clause
must assign $\assign(s_{10}) = 0$.

Deleting the asserted clauses is so simple that we do not show it.  It
involves simply deleting the clauses from clause number 35 down to
clause number 25, with each deletion using the same hints as were used
to add that clause.  In the end, therefore, only the defining clauses
for the POG nodes and the unit clause asserting $s_{10}$ remain,
completing a proof that the POG is logically equivalent to the input
formula.

Observe that this proof must ``visit'' nodes
$\nodep_5$ and $\nodep_6$ twice, separately considering  assignments where $\assign(x_1) = 1$
(clauses 25 and 26) and where $\assign(x_1) = 1$ (clauses 30 and 31).  In
general, a naive proof must expand the POG into a tree.
We address this shortcoming by introducing {\em lemmas}, as is described in Section~\ref{sect:lemma}


\section{Generating CRAT from d-DNNF}
\label{section:generating:crat}

Figure~\ref{fig:chain} illustrates one method of generating a CRAT
file from an input formula in conjunctive normal form.  Our tool chain
is based on the \dfour{} knowledge compiler~\cite{lagniez:ijcai:2017},
but it would also work for other tools that use a top-down search
strategy to generate a d-DNNF representation.  Converting a d-DNNF
graph into a POG is straightforward---each node in a d-DNNF graph can
be directly represented as a POG node.  Rather than representing every
d-DNNF node explicitly, our program performs simplifications to
eliminate Boolean constants.
Except for the degenerate cases
where the formula is unsatisfiable or a tautology, we can also assume
that the POG does not contain any constant nodes.
In addition, negation operators will
only be applied to variables, and so we can view the POG as consisting
of {\em literal} nodes corresponding to input variables and their negations, along with
{\em terminal} nodes, which can be further classified as {\em product} nodes and {\em sum} nodes.

\subsection{Forward implication proof}

For input formula $\inputformula$ and its translation into a POG with root literal
$r$, the most challenging part of the proof is to show that
$\modelset(\inputformula) \subseteq \modelset(P)$, i.e., that any total
assignment $\alpha$ that is a model of $\inputformula$ will yield $\assign(r) =
1$, for root literal $r$.
This part of the proof consists of a series of clause assertions
leading to one adding $r$ as a unit clause.

We describe this part of the proof generation as a recursive procedure
$\validate(\nodeu, \passign, \psi)$ taking as arguments POG
node $\nodeu$, partial assignment
$\passign$, and a set of clauses $\psi \subseteq \inputformula$.
The procedure adds a number of clauses to the proof, culminating with
the addition of the {\em target clause}
$u \lor \bigvee_{\lit \in \passign} \obar{\lit}$, indicating 
that $\left(\bigwedge_{\lit \in \passign} \lit\right) \imply u$, i.e.,
that any total
assignment $\assign$ such that $\passign \subseteq \assign$
will assign $\assign(u) = 1$.
The top-level call has $\nodeu = \noder$, $\passign = \emptyset$, and $\psi = \inputformula$.
The result will therefore be to add the unit clause $r$ to the proof.
Here we present a correct, but somewhat inefficient formulation of
$\validate$.  We then refine it with some optimizations.

Let $\psi$ be a subset of the clauses in $\inputformula$.
For partial assignment
$\passign$, the expression  $\simplify{\psi}{\passign}$ denotes the set of clauses $\gamma$
obtained from $\psi$ by: 1) eliminating any
clause containing a literal $\lit$ such that $\passign(\lit) = 1$,
2) for the remaining clauses eliminating those literals $\lit$ for
which $\passign(\lit) = 0$, and 3) eliminating any duplicate clauses.
In doing these simplifications, we also track the {\em provenance}
of each simplified clause $C$, i.e., which of the (possibly multiple) input clauses simplified to become $C$.
More formally, for $C \in \simplify{\psi}{\passign}$, we let $\prov(C, \psi)$ denote
those clauses $C' \in \psi$, such that
$C' \subseteq C \cup \bigcup_{\lit \in \passign} \obar{\lit}$.
We then extend the definition of $\prov$ to any simplified formula
$\gamma$ as $\prov(\gamma, \psi) = \bigcup_{C \in \gamma} \prov(C, \psi)$.

The recursive call $\validate(u, \passign, \psi)$ assumes that we have
traversed a path from the root node down to node $\nodeu$, with the
literals encountered in the product nodes forming the partial
assignment $\passign$.  The set of clauses $\psi$ can be a proper
subset of the input clauses $\inputformula$ when a product node has caused
a splitting into clauses containing disjoint variables.
The subgraph with root node $\nodeu$ should be a POG representation of the formula
$\simplify{\psi}{\passign}$.  Having the
routine add its target clause indicates that any total assignment
$\assign$ such that $\passign \subseteq \assign$ will yield $\alpha(u) = 1$.

The process for generating such a proof depends on the form of node $\nodeu$:
\begin{enumerate}
\item If $\nodeu$ is a literal $\lit'$, then the formula
  $\simplify{\psi}{\passign}$ must consist of the single unit clause
  $C = \lit'$, such that any $C' \in \prov(C, \psi)$ must have $C' \subseteq \{ \lit' \} \cup\, \bigcup_{\lit \in \passign} \obar{\lit}$.
  Any of these can
  serve as the target clause.
\item If $\nodeu$ is a sum node with children $\nodeu_1$ and $\nodeu_0$,
  then, since the node originated from a d-DNNF graph, there must be
  some variable $x$ such that either $\nodeu_1$ is a literal node for $x$ or $\nodeu_1$ is a
  product node containing a literal node for $x$ as a child.  In either case, we
  recursively call $\validate(\nodeu_1, \passign \cup \{ x \}, \psi)$.
  This will cause the addition of the target clause
  $u_1 \lor \obar{x} \lor \bigvee_{\lit \in \passign} \obar{\lit}$.
Similarly, either $\nodeu_0$ is a literal node for $\obar{x}$ or $\nodeu_0$ is a product node containing a literal node for $\obar{x}$ as
  a child.  In either case, we recursively call $\validate(\nodeu_0, \passign \cup \{ \obar{x} \}, \psi)$,
  causing the addition of the target clause
  $u_0 \lor x \lor \bigvee_{\lit \in \passign} \obar{\lit}$.
  These recursive results can be combined with the second and third defining clauses for $\nodeu$
(see Table~\ref{tab:defining}(B))
  to generate the target clause for $\nodeu$.
\item If $\nodeu$ is a product node, then we can divide its children
  into a set of literal nodes $L$ and a set of nonterminal nodes $\nodeu_1, \nodeu_2, \ldots, \nodeu_k$.
  \begin{enumerate}
    \item For each literal
  $\lit \in L$, we must prove that any total assignment $\alpha$, such that
  $\passign \subset \alpha$ must have $\alpha(\lit) = 1$.  In some
  cases, this can be done by simple Boolean constraint propagation (BCP).
  In other cases, we must prove that the formula
  $\simplify{\psi}{\passign \cup \{\obar{\lit}\}}$ is unsatisfiable.  We
  do so by writing the formula to a file, invoking a proof-generating
  SAT solver, and then converting the generated unsatisfiability proof
  into a sequence of clause additions in the CRAT file.
\item For a single nonterminal child ($k = 1$), we recursively call
  $\validate \left(\nodeu_1, \passign \cup \bigcup_{\lit \in L} \lit, \psi\right)$.
\item For multiple nonterminal children ($k > 1$),
  it must be the case that the clauses in
  $\gamma = \simplify{\psi}{\passign}$ can be partitioned into $k$ subsets
  $\gamma_1, \gamma_2, \ldots, \gamma_k$ such that $\dependencyset(\gamma_i)
  \cap \dependencyset(\gamma_j) = \emptyset$ for $1 \leq i < j \leq k$,
  and we can match each node $\nodeu_i$ to subset $\gamma_i$ based on its
  literals.
  For each $i$ such that $1 \leq i \leq k$, let $\psi_i = \prov(\gamma_i, \psi)$, i.e., those input clauses in $\psi$ that, when simplified, became clause partition $\gamma_i$.
  We recursively call
  $\validate \left(\nodeu_i, \passign \cup \bigcup_{\lit \in L} \lit, \psi_i\right)$.
\end{enumerate}
  We then combine as hints the results from the BCP and SAT calls for
  the literals, the recursively computed target clauses, and all but
  the first defining clause for node $\nodeu$
(see Table~\ref{tab:defining}(A))
to generate the target clause for node $\nodeu$.
\end{enumerate}
Observe that most of these steps involve a polynomial number of
operations per recursive call.  The only step that could have
exponential complexity is when a SAT solver must be invoked to validate a
literal.

\subsection{Reverse implication proof}

Completing the equivalence proof of input formula $\inputformula$ and its POG
representation with root literal $r$ requires showing that
$\modelset(P) \subseteq \modelset(\inputformula)$.  This is done in the
CRAT framework by first deleting all asserted clauses, except for the
final unit clause for root literal $r$, and then deleting all of the
input clauses.  Suppose at some point in this process that we want to
delete clause $C$ such that the remaining set of clauses will form the
CNF formula $\psi$.  Deleting $C$ requires proving that
$\modelset(\psi) = \modelset(\psi \lor C)$, i.e., that deleting $C$
does not make the formula easier to satisfy.

The asserted clauses can be deleted in reverse order, using the same
hints that were used in their original assertions.  By reversing the
order, those clauses that were used as hints when a clause was
added will still remain when it is deleted.

Each input clause deletion can be done as a single RUP step.  The
proof generator builds a sequence of hints from among the defining
clauses of the POG nodes via a single, bottom-up pass through the
graph.  The RUP deletion proof for input clause $C$ effectively proves that any
total assignment $\assign$ that does not satisfy $C$ will yield
$\assign(r) = 0$.  It starts with the set of literals
$\{ \obar{\lit} \mid \lit \in C\}$, describing the required condition for
assignment $\assign$ to falsify clause $C$.
It then
adds literals via unit propagation until a
conflict arises.    Unit literal $r$ gets
added right away, setting up a potential conflict.

Working upward through the graph, node $\nodeu$ is {\em marked} when
the collected set of literals force $u$ to evaluate to $0$.  When marking $\nodeu$, the
program adds $\obar{u}$ to the RUP literals and adds the appropriate
defining clause to the list of hints.  A literal node for
$\lit$ will be marked if $\lit \in C$, with no hint required.  If
product node $\nodeu$ has some child $\nodeu_i$ that is marked, then
$\nodeu$ is marked and clause $i+1$ from among its defining clauses (see Table~\ref{tab:defining}(A)) is
added to the hints.  Marking sum node $\nodeu$ requires that its two children are marked.
The first defining
clause for this node (see Table~\ref{tab:defining}(B)) will then be added as a hint.  At the very end, the program
(assuming the reverse implication holds) will attempt to mark root
node $\noder$, which would require $\assign(r) = 0$, yielding a
conflict.

It can be seen that the reverse implication proof will be polynomial in the size of the POG\@, because
each clause deletion requires a single RUP step having a set of hints that is
bounded by the number of POG nodes.

\section{Optimizations}

The performance of forward implication, both in its execution time and
the size of the proof generated by two optimizations described here.
A key feature of these optimizations is that they do not require any changes to the
proof framework---they build on the power of extended resolution to
create new logical structures within the proof.

\subsection{Literal Grouping}

A single recursive step of $\validate$ can encounter product nodes
having many---tens or even hundreds---of literals as children.  The earlier formulation of $\validate$
considered each literal $\lit \in L$ separately,
calling a SAT solver
on the formula  $\simplify{\psi}{\passign \cup \{\obar{\lit}\}}$ when $\lit$ could not be validated with BCP\@.

Literal grouping allows all literals to be validated with a single call to the SAT solver.
It collects those literals
$\lit_1, \lit_2, \ldots, \lit_m$ that cannot be validated by BCP and defines a
product node $\nodev$ having these literals as children.  The goal
then becomes to prove that any total assignment must yield 1 for extension
variable $v$.  This can be done by contradiction using the SAT solver.
In particular, looking at the defining clauses for $\nodev$ (Table
\ref{tab:defining}(A)), we can see that assigning 0 to $v$ will cause
the first defining clause to simplify to
$C = \obar{\lit}_1 \lor  \obar{\lit}_2 \lor \cdots \lor \obar{\lit}_m$, and for the remaining
  clauses to become tautologies.  The SAT solver can be invoked on formula
  $\simplify{\psi}{\passign} \cup \{ C \}$ to show that is unsatisfiable.
  The proof steps can be mapped back into clause addition steps in the CRAT file, using as hints the
  input clauses and the defining clauses for $\nodev$.


\subsection{Lemmas}
\label{sect:lemma}

As we have noted, the recursive calling of $\validate$ starting at
root $\noder$ effectively expands the POG into a tree, and this can
lead to an exponential number of calls.  We can exploit the property
that a shared subgraph in the graph generated by a top-down d-DNNF
compiler arises when the program detects that the simplified set of
clauses arising from one partial assignment to the literals matches that
of a previous partial assignment.  When this d-DNNF node is translated into POG
node $\nodeu$, the proof generator can assume (and also check), that
there is a simplified set of clauses $\gamma_{\nodeu}$
for which the subgraph with root $\nodeu$ is its POG representation.

The forward implication proof can exploit this property of shared
subgraphs by constructing and proving a {\em lemma} for each node
$\nodeu$ having $\indegree(\nodeu) > 1$.  This proof shows that any
total assignment $\assign$ that satisfies formula $\gamma$ must yield
$\assign(u) = 1$.  This lemma is then invoked for every node having
$\nodeu$ as a child.  The net effect is to allow $\validate$ to
exploit the graph structure of the POG, invoking $\validate$ on each
node at most once.

The challenge for implementing this strategy is to find a way to
represent the clauses for the simplified formula $\gamma_{\nodeu}$ in the CRAT file.  Some may be
unaltered input clauses, and these can be used directly.  Others,
however will be clauses that do not appear in the input formula.  We
implement these by adding POG product nodes to the CRAT file to create
the appropriate clauses.  Consider an {\em argument} clause
$C \in \gamma_{\nodeu}$ with $C = \lit_1 \lor \lit_2 \lor \cdots \lor \lit_k$.  If we
define product node $\nodev$ with arguments
$\obar{\lit}_1, \obar{\lit}_2, \ldots, \obar{\lit}_k$, then by
Table~\ref{tab:defining}(A), we will introduce a defining clause
$v \lor \lit_1 \lor \lit_2 \lor \cdots \lit_k$.  We call this a {\em
  synthetic} clause having $\obar{v}$ as the {\em guard literal}.
That is, a partial assignment $\passign$ such that $\passign(v) = 0$ will {\em
  activate} the clause, causing it to represent argument clause $C$.  On the other
hand, a partial assignment with $\passign(v) = 1$ will
cause the clause to become a tautology and therefore have no effect.

Suppose for every clause $C_j \in \gamma_{\nodeu}$ that does not correspond to
an input clause, we generate a synthetic clause $C'_j$ with guard literal
$\obar{v}_j$, for $1 \leq j \leq m$.  Let $\gamma'_{\nodeu}$ be the formula where each clause $C_j$ is replaced by synthetic clause $C'_j$,
while input clauses in $\gamma_{\nodeu}$ are left unchanged.
Let $\lassign = \{ \obar{v}_1, \obar{v}_2, \ldots, \obar{v}_m \}$.
Invoking $\validate(\nodeu, \lassign, \gamma'_{\nodeu})$
 will then prove a lemma, given by the target clause
 $u \lor v_1 \lor v_2 \lor \cdots \lor v_m$,
 showing that any total assignment $\assign$ that activates the synthetic clauses will have $\assign(u) = 1$.

Later, when node $\nodeu$ is encountered by a call to $\validate(\nodeu, \passign, \psi)$, we invoke the lemma
by showing that each synthetic clause
$C_j$ matches some simplified clause in $\simplify{\psi}{\passign}$.  More precisely,
for $1 \leq j \leq m$,
we use clause addition to assert the clause
$\obar{v}_j \lor \bigvee_{\lit \in \passign} \obar{\lit}$,
showing that synthetic clause $C_j$ will be activated.
Combining the lemma with these activations provides a derivation of the target clause for the call to $\validate$.

Observe that the lemma structure can be hierarchical, since a shared
subgraph may contain nodes that are themselves roots of shared
subgraphs.  Nonetheless, the principles described allow the
definition, proof, and applications of a lemma for each shared node in
the graph.  For any node $\nodeu$, the first call to
$\validate(\nodeu, \passign, \psi)$ may require further recursion,
but any subsequent call can simply reuse the lemma proved by the first call.


\input{lean}


\section{Experimental Evaluation}
\label{sect:experimental}

We implemented the three programs illustrated in
Figure~\ref{fig:chain} to supplement the knowledge compiler \dfour{}.
The proof generator and proof checker were written in C/C++, while the
ring evaluator was written in Python.\footnote{The programs are
available at \url{https://github.com/rebryant/crat}.}  The proof
generator uses \cadical{}~\cite{biere-cadical-2019} as its SAT solver.  To convert proof steps
back into hinted CRAT clause additions, the generator can use either
its own RUP proof generator, or it can invoke \dtrim{}~\cite{RAT}.
The latter yields shorter proofs and scales well to large proofs, but
each invocation has a high startup cost.  We therefore set a threshold
of 1000 clauses in the SAT problem for using \dtrim{}.

The proof generator can optionally be instructed to generate a {\em
  one-sided} proof, providing only reverse-implication portion via
input clause deletion.  This can provide useful information---any
assignment that is a model for the compiled representation
must also be a model for the input formula---even when generation of a
full validation is impractical.

Our ring evaluator can perform both standard and weighted model
counting.  It performs arithmetic over a subset of the rational
numbers we term $\drational$, consisting of numbers of the form
$a \cdot 2^{b} \cdot 5^{c}$, for integers $a$, $b$, and $c$, and
with $a$ implemented to have arbitrary range.
Allowing scaling by powers of 2 enables the density computation
and rescaling required for standard model counting.  Allowing scaling
by powers of both 2 and 5 enables exact decimal arithmetic, handling
the weights used in the weighted model counting competitions.


\section{Future Work}
\label{sect:future}


%% Each node $\nodeu$ in an $SDD$ has children $p_1, p_2, \ldots, p_k$ and
%% $s_1, s_2, \ldots p_k$, where the Boolean formula $\phi(\nodeu)$ associated
%% with the node is defined recursively as $\phi(\nodeu) = \bigwedge_{i=1,k}
%% [\phi(p_i) \land \phi(s_i)]$.  Moreover, each children $p_i$ and $p_j$
%% such that $1 \leq i < j \leq k$ must satisfy $\modelset(\phi(p_i))
%% \cap \modelset(\phi(p_j)) = \emptyset$, and for every $p_i$ and $s_j$
%% such that $1 \leq i,j \leq k$, we must have $\dependencyset(\phi(p_i))
%% \cap \dependencyset(\phi(s_j)) = \emptyset$.  The POG representation
%% of such a node could have $k$ product nodes: $t_i = p_i \pand s_i$
%% for $1 \leq i \leq k$, and then $k-1$ binary sum nodes to form
%% the sum of $t_1, \ldots, t_k$.

\bibliography{references}


\appendix

\section{Experimental Methodology}

\section{Detailed Experimental Results}

\begin{figure}
\centering{%
\begin{tikzpicture}[scale = 0.80]
  \begin{axis}[mark options={scale=0.55},grid=both, grid style={black!10}, ymode=log, ymin=100, ymax=3000000000,
      legend style={at={(0.30,0.98)}},
      legend cell align={left},
                              x post scale=1.8, y post scale=1.8,
                              xmode=log, xmin=0.01,xmax=4000,
                              xtick={0.01, 0.1,1.0,10,100,1000,10000}, xticklabels={0.01, 0.1, 1.0, 10, 100, {1,000}, {10,000}},
                              ytick={100,1000, 10000, 100000, 1000000, 10000000, 100000000, 1000000000, 1e10}, yticklabels={$10^2$,$10^3$,$10^4$,$10^5$,$10^6$,$10^7$,$10^8$,$10^9$,$10^{10}$},
                              xlabel={D4 runtime (seconds)}, ylabel={Defining Clauses},
%                              title={D4 Defining Clause Generation}
            ]
    \input{data-formatted/time+defining-success}
    \input{data-formatted/time+defining-onesided-only}
    \input{data-formatted/time+defining-failure}
    \legend{
      \scriptsize \textsf{Full validation},
      \scriptsize \textsf{One-sided validation},
      \scriptsize \textsf{Resource limit exceeded},
    }
 \end{axis}
\end{tikzpicture}
} % centering
\caption{Number of defining clauses in generated POG as function of D4 runtime}
\label{fig:generate:d4:log}
\end{figure}


\begin{figure}
\centering{%
\begin{tikzpicture}[scale = 0.80]
  \begin{axis}[mark options={scale=0.55},grid=both, grid style={black!10}, ymode=log, ymin=0.01, ymax=20000,
      legend style={at={(0.30,0.98)}},
      legend cell align={left},
                              x post scale=1.8, y post scale=2.4,
                              xmode=log,xmin=0.01,xmax=4000,
                              xtick={0.01, 0.1,1.0,10,100,1000,10000}, xticklabels={0.01, 0.1, 1.0, 10, 100, {1,000}, {10,000}},
                              ytick={0.01, 0.1,1.0,10,100,1000,10000,100000}, yticklabels={0.01, 0.1, 1.0, 10, 100, {1,000},{10,000},{100,000}},
                              xlabel={D4 runtime (seconds)}, ylabel={CRAT generation and checking runtime (seconds)},
%                              title={D4 Defining Clause Generation}
            ]
    \input{data-formatted/time-d4-verify}
    \input{data-formatted/time-d4-verify-onesided-only}
    \legend{
      \scriptsize \textsf{Full validation},
      \scriptsize \textsf{One-sided validation},
    }
    \addplot[mark=none, color=lightblue] coordinates{(0.1,0.01) (10000.0,1000.0)};
    \addplot[mark=none, color=lightblue] coordinates{(0.01,0.01) (10000.0,10000.0)};
    \addplot[mark=none, color=lightblue] coordinates{(0.01,0.1) (10000,100000)};
    \addplot[mark=none, color=lightblue] coordinates{(0.01,1.0) (1000,100000)};
    \addplot[mark=none, color=lightblue] coordinates{(0.01,10.0) (1000,1000000)};
    \node[left] at (axis cs: 0.9,0.12) {$0{.}1\times$};
    \node[left] at (axis cs: 0.09,0.12) {$1\times$};
    \node[left] at (axis cs: 0.09,1.2) {$10\times$};
    \node[left] at (axis cs: 0.09,12.0) {$100\times$};
    \node[left] at (axis cs: 0.09,120.0) {$1000\times$};

          \end{axis}
\end{tikzpicture}
} % centering
\caption{Combined runtime for CRAT proof generation and checking  as function of D4 runtime}
\label{fig:d4:crat}
\end{figure}

\begin{figure}
\centering{%
\begin{tikzpicture}[scale = 0.80]
  \begin{axis}[mark options={scale=0.55},grid=both, grid style={black!10}, ymode=log, ymin=100, ymax=1000000000,
                              x post scale=1.8, y post scale=2.15,
                              xmode=log,xmin=100,xmax=1000000000,
                              xtick={100,1000, 10000, 100000, 1000000, 10000000, 100000000, 1000000000}, xticklabels={$10^2$,$10^3$,$10^4$,$10^5$,$10^6$,$10^7$,$10^8$,$10^9$},
                              ytick={100,1000, 10000, 100000, 1000000, 10000000, 100000000, 1000000000}, yticklabels={$10^2$,$10^3$,$10^4$,$10^5$,$10^6$,$10^7$,$10^8$,$10^9$},
                              xlabel={Defining Clauses}, ylabel={Proof Clauses},
%                              title={D4 Defining Clause Generation}
            ]
    \addplot[mark=none, color=lightblue] coordinates{(100,100) (1e9,1e9)};
    \addplot[mark=none, color=lightblue] coordinates{(100,1000) (1e8,1e9)};
    \addplot[mark=none, color=lightblue] coordinates{(100,10000) (1e7,1e9)};
    \addplot[mark=none, color=lightblue] coordinates{(100,100000) (1e6,1e9)};
    \addplot[mark=none, color=lightblue] coordinates{(100,1000000) (1e5,1e9)};
    \input{data-formatted/defining+total}
    \node[left] at (axis cs: 900,1200) {$1\times$};
    \node[left] at (axis cs: 900,12000) {$10\times$};
    \node[left] at (axis cs: 900,120000) {$100\times$};
    \node[left] at (axis cs: 900,1200000) {$1{,}000\times$};
    \node[left] at (axis cs: 900,12000000) {$10{,}000\times$};

          \end{axis}
\end{tikzpicture}
} % centering
\caption{Total number of clauses in CRAT file as function of number of defining clauses}
\label{fig:defining:total}
\end{figure}


\begin{figure}
\begin{minipage}{0.49\textwidth}
\centering{%
\begin{tikzpicture}[scale = 0.80]
  \begin{axis}[mark options={scale=0.55},grid=both, grid style={black!10}, ymode=log, ymin=1000, ymax=3e8,
      legend style={at={(0.50,0.98)}},
      legend cell align={left},
                              x post scale=1.1, y post scale=1.8,
                              xmode=log,xmin=1000,xmax=1e7,
                              xtick={1000, 10000, 100000, 1000000, 10000000}, xticklabels={$10^3$,$10^4$,$10^5$,$10^6$,$10^7$},
                              ytick={1000, 10000, 100000, 1000000, 10000000, 100000000, 1e9}, yticklabels={$10^3$,$10^4$,$10^5$,$10^6$,$10^7$,$10^8$, $10^9$},
%                              xlabel={Optimized Proof Clauses},
%                              ylabel={Proof Clauses},
            ]
    \input{data-formatted/clauses-lemma-nolemma}
    \input{data-formatted/clauses-nosplit-split}
    \legend{
      \scriptsize \textsf{No lemmas},
      \scriptsize \textsf{No literal grouping},
    }
    \addplot[mark=none, color=lightblue] coordinates{(1000,1000) (1e8,1e8)};
    \addplot[mark=none, color=lightblue] coordinates{(1000,10000) (1e8,1e9)};
    \addplot[mark=none, color=lightblue] coordinates{(1000,100000) (1e7,1e9)};

    \node[left] at (axis cs: 5000,7000) {$1\times$};
    \node[left] at (axis cs: 5000,70000) {$10\times$};
    \node[left] at (axis cs: 5000,700000) {$100\times$};


          \end{axis}
\end{tikzpicture}
} % centering
\end{minipage}
\begin{minipage}{0.49\textwidth}
\centering{%
\begin{tikzpicture}[scale = 0.80]
  \begin{axis}[mark options={scale=0.55},grid=both, grid style={black!10}, ymode=log, ymin=1000, ymax=3e8,
      legend style={at={(0.50,0.98)}},
      legend cell align={left},
                              x post scale=1.1, y post scale=1.8,
                              xmode=log,xmin=1000,xmax=1e7,
                              xtick={1000, 10000, 100000, 1000000, 10000000}, xticklabels={$10^3$,$10^4$,$10^5$,$10^6$,$10^7$},
                              ytick={1000, 10000, 100000, 1000000, 10000000, 100000000, 1e9}, yticklabels={$10^3$,$10^4$,$10^5$,$10^6$,$10^7$,$10^8$, $10^9$},
%                              xlabel={Optimized Proof Clauses},y
%                              ylabel={Proof Clauses},
            ]
    \input{data-formatted/clauses-optimized-unoptimized}
    \legend{
      \scriptsize \textsf{Neither optimization},
    }
    \addplot[mark=none, color=lightblue] coordinates{(1000,1000) (1e8,1e8)};
    \addplot[mark=none, color=lightblue] coordinates{(1000,10000) (1e8,1e9)};
    \addplot[mark=none, color=lightblue] coordinates{(1000,100000) (1e7,1e9)};

    \node[left] at (axis cs: 5000,7000) {$1\times$};
    \node[left] at (axis cs: 5000,70000) {$10\times$};
    \node[left] at (axis cs: 5000,700000) {$100\times$};
  \end{axis}
\end{tikzpicture}
} % centering
\end{minipage}
\caption{Proof clauses when one (left) or both (right) optimizations are disabled, versus when both optimizations are enabled}
\label{fig:optimized:lessoptimized}
\end{figure}

\begin{figure}
\centering{%
\begin{tikzpicture}[scale = 0.80]
  \begin{axis}[mark options={scale=0.55},grid=both, grid style={black!10}, ymode=log, ymin=0.01, ymax=1500,
      legend style={at={(0.22,0.98)}},
      legend cell align={left},
                              x post scale=1.8, y post scale=2.2,
                              xmode=log,xmin=0.01,xmax=1500,
                              xtick={0.01, 0.1,1.0,10,100,1000}, xticklabels={0.01, 0.1, 1.0, 10, 100,{1,000}},
                              ytick={0.01, 0.1,1.0,10,100,1000}, yticklabels={0.01, 0.1, 1.0, 10, 100, {1,000}},
                              xlabel={CRAT total time (seconds)}, ylabel={MICE total time (seconds)},
            ]
    \input{data-formatted/time-mice-compare}
    \input{data-formatted/time-mice-error}
    \legend{
      \scriptsize \textsf{Correct or timeout},
      \scriptsize \textsf{MICE error},
    }
    \input{data-formatted/time-mice-timeout}
%    \addplot[mark=none, color=black] coordinates{(0.01,1500) (1500,1500)};
%    \addplot[mark=none, color=black] coordinates{(1500,0.01) (1500,1500)};
    \addplot[mark=none, color=lightblue] coordinates{(10.0,0.01) (10000.0,10.0)};
    \addplot[mark=none, color=lightblue] coordinates{(1.0,0.01) (10000.0,100.0)};
    \addplot[mark=none, color=lightblue] coordinates{(0.1,0.01) (10000.0,1000.0)};
    \addplot[mark=none, color=lightblue] coordinates{(0.01,0.01) (10000.0,10000.0)};
    \addplot[mark=none, color=lightblue] coordinates{(0.01,0.1) (10000,100000)};
    \addplot[mark=none, color=lightblue] coordinates{(0.01,1.0) (1000,100000)};
    \addplot[mark=none, color=lightblue] coordinates{(0.01,10.0) (1000,1000000)};
    \node[left] at (axis cs: 50,0.06) {$0{.}001\times$};
    \node[left] at (axis cs: 5.0,0.06) {$0{.}01\times$};
    \node[left] at (axis cs: 0.5,0.06) {$0{.}1\times$};
    \node[left] at (axis cs: 0.05,0.06) {$1\times$};
    \node[left] at (axis cs: 0.05,0.6) {$10\times$};
    \node[left] at (axis cs: 0.05,6.0) {$100\times$};
    \node[left] at (axis cs: 0.05,60.0) {$1000\times$};

          \end{axis}
\end{tikzpicture}
} % centering
\caption{Running Time for MICE versus CRAT proof chains}
\label{fig:mice}
\end{figure}


\end{document}<|MERGE_RESOLUTION|>--- conflicted
+++ resolved
@@ -501,20 +501,19 @@
 \begin{proposition}
 For any labeling $w$, ring evaluation with operations $\boolnot$, $\pand$, and $\por$ satisfies:
 \begin{eqnarray}
-<<<<<<< HEAD
+%% V1
 \textstyle
 \rep(\boolnot \phi,\; w) &=& \mulident - \rep(\phi, w) \label{eqn:ring:negation} \\
 \textstyle
 \rep\left(\Pand_{i=1,k} \phi_i,\; w \right) &=& \prod_{i=1,k} \rep(\phi_i, w) \label{eqn:ring:product} \\
 \textstyle
 \rep\left(\Por_{i=1,k} \phi_i,\; w\right) &=& \sum_{i=1,k} \rep(\phi_i, w) \label{eqn:ring:sum}
-=======
-\rep(\boolnot \phi, w) &=& \mulident - \rep(\phi, w) \label{eqn:ring:negation} \\
-\rep\left(\phi_1, w \pand \dots \pand \phi_k, w \right) &=& \prod_{i=1..k} \rep(\phi_i, w) \label{eqn:ring:product} \\
-\rep\left(\phi_1, w \por \dots \por \phi_k, w \right) &=& \sum_{i=1..k} \rep(\phi_i, w) \label{eqn:ring:sum}
+%% V2
+%\rep(\boolnot \phi, w) &=& \mulident - \rep(\phi, w) \label{eqn:ring:negation} \\
+%\rep\left(\phi_1, w \pand \dots \pand \phi_k, w \right) &=& \prod_{i=1..k} \rep(\phi_i, w) \label{eqn:ring:product} \\
+%\rep\left(\phi_1, w \por \dots \por \phi_k, w \right) &=& \sum_{i=1..k} \rep(\phi_i, w) \label{eqn:ring:sum}
 %\rep\left(\Pand_{i=1,k} \phi_i, w \right) &=& \prod_{i=1,k} \rep(\phi_i, w) \label{eqn:ring:product} \\
 %\rep\left(\Por_{i=1,k} \phi_i, w\right) &=& \sum_{i=1,k} \rep(\phi_i, w) \label{eqn:ring:sum}
->>>>>>> 9c1793da
 \end{eqnarray}
 \end{proposition}
 
@@ -627,49 +626,48 @@
 A CRAT file provides both a declaration of a POG, as well as an easily checkable
 proof that a Boolean formula, given in conjunctive normal
 form, is logically equivalent to the POG, thus enabling certified
-<<<<<<< HEAD
 knowledge compilation.
 %% The proof system is based on extended
 %% resolution~\cite{Tseitin:1983} with reverse unit propagation
 %% (RUP)~\cite{goldberg,vangelder08_verifying_rup_proofs} as the core method for
 %% proving that a set of clauses logically implies another clause.
-=======
-knowledge compilation.  The proof system is based on extended
-resolution~\cite{Tseitin:1983} with reverse unit propagation
-(RUP)~\cite{goldberg,vangelder08_verifying_rup_proofs} as the core method for
-proving that a set of clauses logically implies another clause.
-
-As an example, consider the formula $\varphi = (\obar{a} \lor b) \land (\obar{b} \lor c \lor \obar{e}) \land (\obar c \lor d)$ 
-and a RUP step to derive the target clause $(\obar{a} \lor d \lor \obar{e})$ from the three clauses from $\varphi$.
-A RUP proof would take the following form.  We start with the assignment that falsifies the target clause. This assignment
-is extended by clauses in $\varphi$ that become unit and eventually the empty clause. In the illustration below, the 
-involved clauses (antecedents) are shown in the order that they became unit / falsified. 
-
-\begin{center}
-  \begin{tabular}{lcccc}
-         & \makebox[15mm]{Target}    & \makebox[10mm]{} & \makebox[10mm]{Antecedents} & \makebox[10mm]{} \\
-  Clause & $\obar{a} \lor d \lor \obar{e}$ & $\obar{c} \lor d$  & $\obar{e} \lor \obar{b} \lor c$   & $\obar{a} \lor b$ \\
-  \midrule
-  Units  & $a$, $\obar{d}$, $e$      &  $\obar{c}$             & $\obar{b}$                         & $\nil$ \\
-  \end{tabular}
-\end{center}
-
-RUP is an alternative formulation of resolution.  For target clause
-$C$, it can be seen that applying resolution operations to the
-antecedent clauses from right to left will derive a clause $C'$ such
-that $C' \subseteq C$.  By {\em subsumption} %~\cite{philipp:lpar:2017},
-we then have $C' \rightarrow C$.  Compared to listing each resolution
-operation as a separate step, using RUP as the basic proof step makes
-the proofs more compact.
-
-As is shown in Figure~\ref{fig:chain}
-two programs are involved in producing a certified compilation of a formula:
-\begin{itemize}
-\item The {\em proof generator} produces a CRAT file that both defines the POG and gives a proof that the POG is logically equivalent to the input formula.
-As the figure indicates, the generator starts with the output of another knowledge compiler, such as one generating a d-DNNF representation of the formula.
-\item The {\em proof checker} ensures that all of the proof conditions are satisfied.
-\end{itemize}
->>>>>>> 9c1793da
+%% Alternate version
+%% knowledge compilation.  The proof system is based on extended
+%% resolution~\cite{Tseitin:1983} with reverse unit propagation
+%% (RUP)~\cite{goldberg,vangelder08_verifying_rup_proofs} as the core method for
+%% proving that a set of clauses logically implies another clause.
+%% 
+%% As an example, consider the formula $\varphi = (\obar{a} \lor b) \land (\obar{b} \lor c \lor \obar{e}) \land (\obar c \lor d)$ 
+%% and a RUP step to derive the target clause $(\obar{a} \lor d \lor \obar{e})$ from the three clauses from $\varphi$.
+%% A RUP proof would take the following form.  We start with the assignment that falsifies the target clause. This assignment
+%% is extended by clauses in $\varphi$ that become unit and eventually the empty clause. In the illustration below, the 
+%% involved clauses (antecedents) are shown in the order that they became unit / falsified. 
+%% 
+%% \begin{center}
+%%   \begin{tabular}{lcccc}
+%%          & \makebox[15mm]{Target}    & \makebox[10mm]{} & \makebox[10mm]{Antecedents} & \makebox[10mm]{} \\
+%%   Clause & $\obar{a} \lor d \lor \obar{e}$ & $\obar{c} \lor d$  & $\obar{e} \lor \obar{b} \lor c$   & $\obar{a} \lor b$ \\
+%%   \midrule
+%%   Units  & $a$, $\obar{d}$, $e$      &  $\obar{c}$             & $\obar{b}$                         & $\nil$ \\
+%%   \end{tabular}
+%% \end{center}
+%% 
+%% RUP is an alternative formulation of resolution.  For target clause
+%% $C$, it can be seen that applying resolution operations to the
+%% antecedent clauses from right to left will derive a clause $C'$ such
+%% that $C' \subseteq C$.  By {\em subsumption} %~\cite{philipp:lpar:2017},
+%% we then have $C' \rightarrow C$.  Compared to listing each resolution
+%% operation as a separate step, using RUP as the basic proof step makes
+%% the proofs more compact.
+%% 
+%% As is shown in Figure~\ref{fig:chain}
+%% two programs are involved in producing a certified compilation of a formula:
+%% \begin{itemize}
+%% \item The {\em proof generator} produces a CRAT file that both defines the POG and gives a proof that the POG is logically equivalent to the input formula.
+%% As the figure indicates, the generator starts with the output of another knowledge compiler, such as one generating a d-DNNF representation of the formula.
+%% \item The {\em proof checker} ensures that all of the proof conditions are satisfied.
+%% \end{itemize}
+%% >>>>>>> 9c1793da858d00e5d4022d6d33c009848ba2083b
 
 The CRAT format draws its inspiration from the LRAT format for Boolean
 formulas~\cite{lrat} and the QRAT format for quantified Boolean
