--- conflicted
+++ resolved
@@ -1,10 +1,5 @@
 #!/bin/bash
-
-<<<<<<< HEAD
-for N in {3..7}
-=======
-for N in {3..9}
->>>>>>> 90c4e3e7
+for N in {3..8}
 do
     make psd-all N=$N
     make pst-all N=$N
